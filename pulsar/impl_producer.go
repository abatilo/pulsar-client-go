//
// Licensed to the Apache Software Foundation (ASF) under one
// or more contributor license agreements.  See the NOTICE file
// distributed with this work for additional information
// regarding copyright ownership.  The ASF licenses this file
// to you under the Apache License, Version 2.0 (the
// "License"); you may not use this file except in compliance
// with the License.  You may obtain a copy of the License at
//
//   http://www.apache.org/licenses/LICENSE-2.0
//
// Unless required by applicable law or agreed to in writing,
// software distributed under the License is distributed on an
// "AS IS" BASIS, WITHOUT WARRANTIES OR CONDITIONS OF ANY
// KIND, either express or implied.  See the License for the
// specific language governing permissions and limitations
// under the License.
//

package pulsar

import (
	"context"

	"github.com/apache/pulsar-client-go/pulsar/internal"
)

type producer struct {
	topic         string
	producers     []Producer
	messageRouter func(*ProducerMessage, TopicMetadata) int
}

func getHashingFunction(s HashingScheme) func(string) uint32 {
	switch s {
	case JavaStringHash:
		return internal.JavaStringHash
	case Murmur3_32Hash:
		return internal.Murmur3_32Hash
	default:
		return internal.JavaStringHash
	}
}

func newProducer(client *client, options *ProducerOptions) (*producer, error) {
	if options.Topic == "" {
		return nil, newError(ResultInvalidTopicName, "Topic name is required for producer")
	}

	p := &producer{
		topic: options.Topic,
	}

	if options.MessageRouter == nil {
		internalRouter := internal.NewDefaultRouter(
			internal.NewSystemClock(),
			getHashingFunction(options.HashingScheme),
			options.BatchingMaxPublishDelay)
		p.messageRouter = func(message *ProducerMessage, metadata TopicMetadata) int {
			return internalRouter(message.Key, metadata.NumPartitions())
		}
	}

	partitions, err := client.TopicPartitions(options.Topic)
	if err != nil {
		return nil, err
	}

	numPartitions := len(partitions)
	p.producers = make([]Producer, numPartitions)

	type ProducerError struct {
		partition int
		prod      Producer
		err       error
	}

	c := make(chan ProducerError, numPartitions)

	for partitionIdx, partition := range partitions {
        go func(partitionIdx int, partition string) {
            prod, err := newPartitionProducer(client, partition, options, partitionIdx)
			c <- ProducerError{
				partition: partitionIdx,
				prod:      prod,
				err:       err,
			}
        }(partitionIdx, partition)
	}

	for i := 0; i < numPartitions; i++ {
		pe, ok := <-c
		if ok {
			err = pe.err
			p.producers[pe.partition] = pe.prod
		}
	}

	if err != nil {
		// Since there were some failures, cleanup all the partitions that succeeded in creating the producers
		for _, producer := range p.producers {
			if producer != nil {
				_ = producer.Close()
			}
		}
		return nil, err
	}
<<<<<<< HEAD

=======
>>>>>>> 2c5503b3
	return p, nil
}

func (p *producer) Topic() string {
	return p.topic
}

func (p *producer) Name() string {
	return p.producers[0].Name()
}

func (p *producer) NumPartitions() uint32 {
	return uint32(len(p.producers))
}

func (p *producer) Send(ctx context.Context, msg *ProducerMessage) error {
	partition := p.messageRouter(msg, p)
	return p.producers[partition].Send(ctx, msg)
}

func (p *producer) SendAsync(ctx context.Context, msg *ProducerMessage, callback func(MessageID, *ProducerMessage, error)) {
	partition := p.messageRouter(msg, p)
	p.producers[partition].SendAsync(ctx, msg, callback)
}

func (p *producer) LastSequenceID() int64 {
	var maxSeq int64 = -1
	for _, pp := range p.producers {
		s := pp.LastSequenceID()
		if s > maxSeq {
			maxSeq = s
		}
	}
	return maxSeq
}

func (p *producer) Flush() error {
<<<<<<< HEAD
=======
	var err error
>>>>>>> 2c5503b3
	for _, pp := range p.producers {
		return pp.Flush()
	}
	return nil
}

func (p *producer) Close() error {
<<<<<<< HEAD
=======
	var err error
>>>>>>> 2c5503b3
	for _, pp := range p.producers {
		return pp.Close()
	}
	return nil
}<|MERGE_RESOLUTION|>--- conflicted
+++ resolved
@@ -105,10 +105,7 @@
 		}
 		return nil, err
 	}
-<<<<<<< HEAD
 
-=======
->>>>>>> 2c5503b3
 	return p, nil
 }
 
@@ -146,10 +143,6 @@
 }
 
 func (p *producer) Flush() error {
-<<<<<<< HEAD
-=======
-	var err error
->>>>>>> 2c5503b3
 	for _, pp := range p.producers {
 		return pp.Flush()
 	}
@@ -157,10 +150,6 @@
 }
 
 func (p *producer) Close() error {
-<<<<<<< HEAD
-=======
-	var err error
->>>>>>> 2c5503b3
 	for _, pp := range p.producers {
 		return pp.Close()
 	}
